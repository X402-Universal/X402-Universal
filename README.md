--- conflicted
+++ resolved
@@ -1,6 +1,5 @@
 # X402-Universal
 
-<<<<<<< HEAD
 A comprehensive cross-chain micropayment aggregation system that collects X402 micropayments on one chain and performs batched cross-chain payouts to providers on destination chains.
 
 ## Overview
@@ -218,7 +217,6 @@
 ---
 
 **Note**: This is a demonstration project. For production use, ensure proper security audits and remove test-only functions.
-=======
 
 For devs
 
@@ -234,7 +232,6 @@
 
 
 
-
 Test the /api/hello endpoint
 https://validator-service-app-94f8eaf18c93.herokuapp.com
 
@@ -247,5 +244,4 @@
 heroku git:remote -a validator-service-app -r heroku -->
 
 // TO DEPLOY
-git subtree push --prefix validator-service validator-service main --force
->>>>>>> cd142602
+git subtree push --prefix validator-service validator-service main --force